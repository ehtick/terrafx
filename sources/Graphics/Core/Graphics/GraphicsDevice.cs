--- conflicted
+++ resolved
@@ -90,113 +90,8 @@
     /// <inheritdoc />
     public void Dispose()
     {
-<<<<<<< HEAD
-        private readonly GraphicsAdapter _adapter;
-        private readonly IGraphicsSurface _surface;
-
-        /// <summary>Initializes a new instance of the <see cref="GraphicsDevice" /> class.</summary>
-        /// <param name="adapter">The underlying adapter for the device.</param>
-        /// <param name="surface">The surface on which the device can render.</param>
-        /// <exception cref="ArgumentNullException"><paramref name="adapter" /> is <c>null</c>.</exception>
-        /// <exception cref="ArgumentNullException"><paramref name="surface" /> is <c>null</c>.</exception>
-        protected GraphicsDevice(GraphicsAdapter adapter, IGraphicsSurface surface)
-        {
-            ThrowIfNull(adapter);
-            ThrowIfNull(surface);
-
-            _adapter = adapter;
-            _surface = surface;
-        }
-
-        /// <summary>Gets the underlying adapter for the device.</summary>
-        public GraphicsAdapter Adapter => _adapter;
-
-        /// <summary>Gets an index which can be used to lookup the current graphics context.</summary>
-        public abstract int ContextIndex { get; }
-
-        /// <summary>Gets the contexts for the device.</summary>
-        public abstract ReadOnlySpan<GraphicsContext> Contexts { get; }
-
-        /// <summary>Gets the current context.</summary>
-        public GraphicsContext CurrentContext => Contexts[ContextIndex];
-
-        /// <summary>Gets the memory allocator for the device.</summary>
-        public abstract GraphicsMemoryAllocator MemoryAllocator { get; }
-
-        /// <summary>Gets the surface on which the device can render.</summary>
-        public IGraphicsSurface Surface => _surface;
-
-        /// <summary>Creates a new graphics pipeline for the device.</summary>
-        /// <param name="signature">The signature which details the inputs given and resources available to the graphics pipeline.</param>
-        /// <param name="vertexShader">The vertex shader for the graphics pipeline or <c>null</c> if none exists.</param>
-        /// <param name="pixelShader">The pixel shader for the graphics pipeline or <c>null</c> if none exists.</param>
-        /// <returns>A new graphics pipeline created for the device.</returns>
-        /// <exception cref="ArgumentNullException"><paramref name="signature" /> is <c>null</c>.</exception>
-        /// <exception cref="ArgumentOutOfRangeException"><paramref name="vertexShader" /> is not <see cref="GraphicsShaderKind.Vertex"/>.</exception>
-        /// <exception cref="ArgumentOutOfRangeException"><paramref name="vertexShader" /> was not created for this device.</exception>
-        /// <exception cref="ArgumentOutOfRangeException"><paramref name="pixelShader" /> is not <see cref="GraphicsShaderKind.Pixel"/>.</exception>
-        /// <exception cref="ArgumentOutOfRangeException"><paramref name="pixelShader" /> was not created for this device.</exception>
-        /// <exception cref="ObjectDisposedException">The device has been disposed.</exception>
-        public abstract GraphicsPipeline CreatePipeline(GraphicsPipelineSignature signature, GraphicsShader? vertexShader = null, GraphicsShader? pixelShader = null);
-
-        /// <summary>Creates a new graphics pipeline signature for the device.</summary>
-        /// <param name="inputs">The inputs given to the graphics pipeline or <see cref="ReadOnlySpan{T}.Empty" /> if none exist.</param>
-        /// <param name="resources">The resources available to the graphics pipeline or <see cref="ReadOnlySpan{T}.Empty" /> if none exist.</param>
-        /// <returns>A new graphics pipeline signature created for the device.</returns>
-        /// <exception cref="ObjectDisposedException">The device has been disposed.</exception>
-        public abstract GraphicsPipelineSignature CreatePipelineSignature(ReadOnlySpan<GraphicsPipelineInput> inputs = default, ReadOnlySpan<GraphicsPipelineResource> resources = default);
-
-        /// <summary>Creates a new graphics primitive for the device.</summary>
-        /// <param name="pipeline">The pipeline used for rendering the graphics primitive.</param>
-        /// <param name="vertexBufferRegion">The buffer region which holds the vertices for the graphics primitive.</param>
-        /// <param name="vertexBufferStride">The stride of <paramref name="vertexBufferRegion" />.</param>
-        /// <param name="indexBufferRegion">The buffer region which holds the indices for the graphics primitive or <c>default</c> if none exists.</param>
-        /// <param name="indexBufferStride">The stride of <paramref name="indexBufferRegion" />.</param>
-        /// <param name="inputResourceRegions">The resources which hold the input data for the graphics primitive or an empty span if none exist.</param>
-        /// <exception cref="ArgumentNullException"><paramref name="pipeline" /> is <c>null</c>.</exception>
-        /// <exception cref="ArgumentOutOfRangeException"><paramref name="pipeline" /> was not created for this device.</exception>
-        /// <exception cref="ArgumentOutOfRangeException"><paramref name="vertexBufferRegion" /> was not created for this device.</exception>
-        /// <exception cref="ArgumentOutOfRangeException"><paramref name="indexBufferRegion" /> was not created for this device.</exception>
-        /// <exception cref="ObjectDisposedException">The device has been disposed.</exception>
-        public abstract GraphicsPrimitive CreatePrimitive(GraphicsPipeline pipeline, in GraphicsMemoryRegion<GraphicsResource> vertexBufferRegion, uint vertexBufferStride, in GraphicsMemoryRegion<GraphicsResource> indexBufferRegion = default, uint indexBufferStride = 0, ReadOnlySpan<GraphicsMemoryRegion<GraphicsResource>> inputResourceRegions = default);
-
-        /// <summary>Creates a new graphics shader for the device.</summary>
-        /// <param name="kind">The kind of graphics shader to create.</param>
-        /// <param name="bytecode">The underlying bytecode for the graphics shader.</param>
-        /// <param name="entryPointName">The name of the entry point for the graphics shader.</param>
-        /// <returns>A new graphics shader created for the device.</returns>
-        /// <exception cref="ArgumentNullException"><paramref name="entryPointName" /> is <c>null</c>.</exception>
-        /// <exception cref="ArgumentOutOfRangeException"><paramref name="kind" /> is unsupported.</exception>
-        /// <exception cref="ObjectDisposedException">The device has been disposed.</exception>
-        public abstract GraphicsShader CreateShader(GraphicsShaderKind kind, ReadOnlySpan<byte> bytecode, string entryPointName);
-
-        /// <inheritdoc />
-        public void Dispose()
-        {
-            Dispose(isDisposing: true);
-            GC.SuppressFinalize(this);
-        }
-
-        /// <summary>Presents the last frame rendered.</summary>
-        /// <exception cref="ObjectDisposedException">The device has been disposed.</exception>
-        public abstract void PresentFrame();
-
-        /// <summary>Signals a graphics fence.</summary>
-        /// <param name="fence">The fence to be signaled</param>
-        /// <exception cref="ObjectDisposedException">The device has been disposed.</exception>
-        public abstract void Signal(GraphicsFence fence);
-
-        /// <summary>Waits for the device to become idle.</summary>
-        /// <exception cref="ObjectDisposedException">The device has been disposed.</exception>
-        public abstract void WaitForIdle();
-
-        /// <inheritdoc cref="Dispose()" />
-        /// <param name="isDisposing"><c>true</c> if the method was called from <see cref="Dispose()" />; otherwise, <c>false</c>.</param>
-        protected abstract void Dispose(bool isDisposing);
-=======
         Dispose(isDisposing: true);
         GC.SuppressFinalize(this);
->>>>>>> df75dd80
     }
 
     /// <summary>Presents the last frame rendered.</summary>

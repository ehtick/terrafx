--- conflicted
+++ resolved
@@ -30,13 +30,7 @@
 
         if (vertexShader is not null)
         {
-<<<<<<< HEAD
-            ThrowIfNull(signature);
-
-            if (vertexShader is not null)
-=======
             if (vertexShader.Kind != GraphicsShaderKind.Vertex)
->>>>>>> df75dd80
             {
                 ThrowForInvalidKind(vertexShader.Kind, nameof(vertexShader), GraphicsShaderKind.Vertex);
             }

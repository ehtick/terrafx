// Copyright © Tanner Gooding and Contributors. Licensed under the MIT License (MIT). See License.md in the repository root for more information.

using System;
using System.IO.Pipelines;
using System.Threading;
using System.Threading.Tasks;
using static TerraFX.Utilities.ExceptionUtilities;

namespace TerraFX.Audio;

/// <summary>A pipe used to decode audio from one format to another.</summary>
public abstract class AudioDecoder : IDisposable
{
    private readonly Pipe _inputPipe;
    private readonly Pipe _outputPipe;

    /// <summary>Initializes a new instance of the <see cref="AudioDecoder" /> class.</summary>
    /// <param name="options">Audio decoder options.</param>
    /// <param name="pipeOptions">Options for input/output pipes. Defaults to <see cref="PipeOptions.Default" />.</param>
    /// <exception cref="ArgumentNullException"><paramref name="options" /> is <c>null</c>.</exception>
    public AudioDecoder(AudioDecoderOptions options, PipeOptions? pipeOptions = null)
    {
<<<<<<< HEAD
        private readonly Pipe _inputPipe;
        private readonly Pipe _outputPipe;

        /// <summary>Initializes a new instance of the <see cref="AudioDecoder" /> class.</summary>
        /// <param name="options">Audio decoder options.</param>
        /// <param name="pipeOptions">Options for input/output pipes. Defaults to <see cref="PipeOptions.Default" />.</param>
        /// <exception cref="ArgumentNullException"><paramref name="options" /> is <c>null</c>.</exception>
        public AudioDecoder(AudioDecoderOptions options, PipeOptions? pipeOptions = null)
        {
            ThrowIfNull(options);
=======
        ThrowIfNull(options, nameof(options));
>>>>>>> df75dd80

        _inputPipe = new Pipe(pipeOptions ?? PipeOptions.Default);
        _outputPipe = new Pipe(pipeOptions ?? PipeOptions.Default);
    }

    /// <summary>Reader for decoded output data.</summary>
    public PipeReader Reader => _outputPipe.Reader;

    /// <summary>Writer for encoded input data.</summary>
    public PipeWriter Writer => _inputPipe.Writer;

    /// <summary>Reader for encoded input data.</summary>
    protected PipeReader InputReader => _inputPipe.Reader;

    /// <summary>Writer for decoded output data.</summary>
    protected PipeWriter OutputWriter => _outputPipe.Writer;

    /// <summary>Runs the decoder pipeline.</summary>
    public abstract Task DecodeAsync(CancellationToken cancellationToken = default);

    /// <inheritdoc />
    public abstract void Dispose();

    /// <summary>Resets the decoder pipeline.</summary>
    public virtual void Reset()
    {
        _inputPipe.Reset();
        _outputPipe.Reset();
    }
}<|MERGE_RESOLUTION|>--- conflicted
+++ resolved
@@ -20,20 +20,7 @@
     /// <exception cref="ArgumentNullException"><paramref name="options" /> is <c>null</c>.</exception>
     public AudioDecoder(AudioDecoderOptions options, PipeOptions? pipeOptions = null)
     {
-<<<<<<< HEAD
-        private readonly Pipe _inputPipe;
-        private readonly Pipe _outputPipe;
-
-        /// <summary>Initializes a new instance of the <see cref="AudioDecoder" /> class.</summary>
-        /// <param name="options">Audio decoder options.</param>
-        /// <param name="pipeOptions">Options for input/output pipes. Defaults to <see cref="PipeOptions.Default" />.</param>
-        /// <exception cref="ArgumentNullException"><paramref name="options" /> is <c>null</c>.</exception>
-        public AudioDecoder(AudioDecoderOptions options, PipeOptions? pipeOptions = null)
-        {
-            ThrowIfNull(options);
-=======
         ThrowIfNull(options, nameof(options));
->>>>>>> df75dd80
 
         _inputPipe = new Pipe(pipeOptions ?? PipeOptions.Default);
         _outputPipe = new Pipe(pipeOptions ?? PipeOptions.Default);
